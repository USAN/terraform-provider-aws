--- conflicted
+++ resolved
@@ -514,16 +514,16 @@
 				Optional: true,
 				ForceNew: true,
 			},
+			"storage_throughput": {
+				Type:     schema.TypeInt,
+				Optional: true,
+				Default:  500,
+			},
 			"storage_type": {
 				Type:         schema.TypeString,
 				Optional:     true,
 				Computed:     true,
 				ValidateFunc: validation.StringInSlice(StorageType_Values(), false),
-			},
-			"storage_throughput": {
-				Type:     schema.TypeInt,
-				Optional: true,
-				Default:  500,
 			},
 			"tags":     tftags.TagsSchema(),
 			"tags_all": tftags.TagsSchemaComputed(),
@@ -1925,21 +1925,12 @@
 		o := oraw.(*schema.Set)
 		n := nraw.(*schema.Set)
 
-<<<<<<< HEAD
-			if aws.StringValue(input.StorageType) == storageTypeIO1 {
-				input.Iops = aws.Int64(int64(d.Get("iops").(int)))
-			} else if aws.StringValue(input.StorageType) == storageTypeGP3 && aws.Int64(int64(d.Get("allocated_storage").(int))) >= 400 {
-				input.Iops = aws.Int64(int64(d.Get("iops").(int)))
-				input.StorageThroughput = aws.Int64(int64(d.Get("storage_throughput").(int)))
-			}
-=======
 		enable := n.Difference(o)
 		disable := o.Difference(n)
 
 		input.CloudwatchLogsExportConfiguration = &types.CloudwatchLogsExportConfiguration{
 			EnableLogTypes:  flex.ExpandStringValueSet(enable),
 			DisableLogTypes: flex.ExpandStringValueSet(disable),
->>>>>>> 2aacac19
 		}
 	}
 
@@ -2048,6 +2039,9 @@
 
 		if aws.StringValue(input.StorageType) == storageTypeIO1 {
 			input.Iops = aws.Int32(int32(d.Get("iops").(int)))
+		} else if aws.StringValue(input.StorageType) == storageTypeGP3 && d.Get("allocated_storage").(int) >= 400 {
+			input.Iops = aws.Int32(int32(d.Get("iops").(int)))
+			input.StorageThroughput = aws.Int32(int32(d.Get("storage_throughput").(int)))
 		}
 	}
 
