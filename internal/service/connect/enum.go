package connect

import "github.com/aws/aws-sdk-go/service/connect"

const InstanceStatusStatusNotFound = "ResourceNotFoundException"
const BotAssociationStatusNotFound = "ResourceNotFoundException"

const (
	ListInstancesMaxResults = 10
	// MaxResults Valid Range: Minimum value of 1. Maximum value of 1000
	// https://docs.aws.amazon.com/connect/latest/APIReference/API_ListContactFlows.html
	ListContactFlowsMaxResults = 60
	// MaxResults Valid Range: Minimum value of 1. Maximum value of 1000
	// https://docs.aws.amazon.com/connect/latest/APIReference/API_ListContactFlowModules.html
	ListContactFlowModulesMaxResults = 60
	// MaxResults Valid Range: Minimum value of 1. Maximum value of 25
	ListBotsMaxResults = 25
	// MaxResults Valid Range: Minimum value of 1. Maximum value of 1000
	// https://docs.aws.amazon.com/connect/latest/APIReference/API_ListHoursOfOperations.html
	ListHoursOfOperationsMaxResults = 60
	// ListLambdaFunctionsMaxResults Valid Range: Minimum value of 1. Maximum value of 25.
	//https://docs.aws.amazon.com/connect/latest/APIReference/API_ListLambdaFunctions.html
	ListLambdaFunctionsMaxResults = 25
	// MaxResults Valid Range: Minimum value of 1. Maximum value of 1000
	// https://docs.aws.amazon.com/connect/latest/APIReference/API_ListPrompts.html
	ListPromptsMaxResults = 60
<<<<<<< HEAD
	// ListQueuesMaxResults Valid Range: Minimum value of 1. Maximum value of 1000.
	// https://docs.aws.amazon.com/connect/latest/APIReference/API_ListQueues.html
	ListQueuesMaxResults = 60
	// ListLambdaFunctionsMaxResults Valid Range: Minimum value of 1. Maximum value of 1000.
=======
	// ListQuickConnectsMaxResults Valid Range: Minimum value of 1. Maximum value of 1000.
>>>>>>> 95d0ba1f
	// https://docs.aws.amazon.com/connect/latest/APIReference/API_ListQuickConnects.html
	ListQuickConnectsMaxResults = 60
	// ListSecurityProfilePermissionsMaxResults Valid Range: Minimum value of 1. Maximum value of 1000.
	// https://docs.aws.amazon.com/connect/latest/APIReference/API_ListSecurityProfilePermissions.html
	ListSecurityProfilePermissionsMaxResults = 60
)

func InstanceAttributeMapping() map[string]string {
	return map[string]string{
		connect.InstanceAttributeTypeAutoResolveBestVoices: "auto_resolve_best_voices_enabled",
		connect.InstanceAttributeTypeContactflowLogs:       "contact_flow_logs_enabled",
		connect.InstanceAttributeTypeContactLens:           "contact_lens_enabled",
		connect.InstanceAttributeTypeEarlyMedia:            "early_media_enabled",
		connect.InstanceAttributeTypeInboundCalls:          "inbound_calls_enabled",
		connect.InstanceAttributeTypeOutboundCalls:         "outbound_calls_enabled",
		// Pre-release feature requiring allow-list from AWS. Removing all functionality until feature is GA
		//connect.InstanceAttributeTypeUseCustomTtsVoices:    "use_custom_tts_voices_enabled",
	}
}<|MERGE_RESOLUTION|>--- conflicted
+++ resolved
@@ -24,14 +24,10 @@
 	// MaxResults Valid Range: Minimum value of 1. Maximum value of 1000
 	// https://docs.aws.amazon.com/connect/latest/APIReference/API_ListPrompts.html
 	ListPromptsMaxResults = 60
-<<<<<<< HEAD
 	// ListQueuesMaxResults Valid Range: Minimum value of 1. Maximum value of 1000.
 	// https://docs.aws.amazon.com/connect/latest/APIReference/API_ListQueues.html
 	ListQueuesMaxResults = 60
-	// ListLambdaFunctionsMaxResults Valid Range: Minimum value of 1. Maximum value of 1000.
-=======
 	// ListQuickConnectsMaxResults Valid Range: Minimum value of 1. Maximum value of 1000.
->>>>>>> 95d0ba1f
 	// https://docs.aws.amazon.com/connect/latest/APIReference/API_ListQuickConnects.html
 	ListQuickConnectsMaxResults = 60
 	// ListSecurityProfilePermissionsMaxResults Valid Range: Minimum value of 1. Maximum value of 1000.
