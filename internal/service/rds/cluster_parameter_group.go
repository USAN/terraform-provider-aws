package rds

import (
	"context"
	"log"
	"time"

	rds_sdkv2 "github.com/aws/aws-sdk-go-v2/service/rds"
	"github.com/aws/aws-sdk-go-v2/service/rds/types"
	"github.com/aws/aws-sdk-go/aws"
	"github.com/aws/aws-sdk-go/service/rds"
	"github.com/hashicorp/aws-sdk-go-base/v2/awsv1shim/v2/tfawserr"
	"github.com/hashicorp/terraform-plugin-sdk/v2/diag"
	"github.com/hashicorp/terraform-plugin-sdk/v2/helper/resource"
	"github.com/hashicorp/terraform-plugin-sdk/v2/helper/schema"
	"github.com/hashicorp/terraform-provider-aws/internal/conns"
	"github.com/hashicorp/terraform-provider-aws/internal/create"
	"github.com/hashicorp/terraform-provider-aws/internal/errs"
	"github.com/hashicorp/terraform-provider-aws/internal/errs/sdkdiag"
	tftags "github.com/hashicorp/terraform-provider-aws/internal/tags"
	"github.com/hashicorp/terraform-provider-aws/internal/tfresource"
	"github.com/hashicorp/terraform-provider-aws/internal/verify"
)

const clusterParameterGroupMaxParamsBulkEdit = 20

func ResourceClusterParameterGroup() *schema.Resource {
	return &schema.Resource{
		CreateWithoutTimeout: resourceClusterParameterGroupCreate,
		ReadWithoutTimeout:   resourceClusterParameterGroupRead,
		UpdateWithoutTimeout: resourceClusterParameterGroupUpdate,
		DeleteWithoutTimeout: resourceClusterParameterGroupDelete,

		Importer: &schema.ResourceImporter{
			StateContext: schema.ImportStatePassthroughContext,
		},

		Schema: map[string]*schema.Schema{
			"arn": {
				Type:     schema.TypeString,
				Computed: true,
			},
			"description": {
				Type:     schema.TypeString,
				Optional: true,
				ForceNew: true,
				Default:  "Managed by Terraform",
			},
			"family": {
				Type:     schema.TypeString,
				Required: true,
				ForceNew: true,
			},
			"name": {
				Type:          schema.TypeString,
				Optional:      true,
				Computed:      true,
				ForceNew:      true,
				ConflictsWith: []string{"name_prefix"},
				ValidateFunc:  validParamGroupName,
			},
			"name_prefix": {
				Type:          schema.TypeString,
				Optional:      true,
				Computed:      true,
				ForceNew:      true,
				ConflictsWith: []string{"name"},
				ValidateFunc:  validParamGroupNamePrefix,
			},
			"parameter": {
				Type:     schema.TypeSet,
				Optional: true,
				Elem: &schema.Resource{
					Schema: map[string]*schema.Schema{
						"apply_method": {
							Type:     schema.TypeString,
							Optional: true,
							Default:  "immediate",
						},
						"name": {
							Type:     schema.TypeString,
							Required: true,
						},
						"value": {
							Type:     schema.TypeString,
							Required: true,
						},
					},
				},
				Set: resourceParameterHash,
			},
			"tags":     tftags.TagsSchema(),
			"tags_all": tftags.TagsSchemaComputed(),
		},

		CustomizeDiff: verify.SetTagsDiff,
	}
}

func resourceClusterParameterGroupCreate(ctx context.Context, d *schema.ResourceData, meta interface{}) diag.Diagnostics {
	var diags diag.Diagnostics
	conn := meta.(*conns.AWSClient).RDSConn()
	defaultTagsConfig := meta.(*conns.AWSClient).DefaultTagsConfig
	tags := defaultTagsConfig.MergeTags(tftags.New(d.Get("tags").(map[string]interface{})))

	groupName := create.Name(d.Get("name").(string), d.Get("name_prefix").(string))

	createOpts := rds.CreateDBClusterParameterGroupInput{
		DBClusterParameterGroupName: aws.String(groupName),
		DBParameterGroupFamily:      aws.String(d.Get("family").(string)),
		Description:                 aws.String(d.Get("description").(string)),
		Tags:                        Tags(tags.IgnoreAWS()),
	}

	log.Printf("[DEBUG] Create DB Cluster Parameter Group: %s", groupName)
	output, err := conn.CreateDBClusterParameterGroupWithContext(ctx, &createOpts)
	if err != nil {
		return sdkdiag.AppendErrorf(diags, "creating DB Cluster Parameter Group: %s", err)
	}

	d.SetId(aws.StringValue(createOpts.DBClusterParameterGroupName))
	log.Printf("[INFO] DB Cluster Parameter Group ID: %s", d.Id())

	// Set for update
	d.Set("arn", output.DBClusterParameterGroup.DBClusterParameterGroupArn)

	return append(diags, resourceClusterParameterGroupUpdate(ctx, d, meta)...)
}

func resourceClusterParameterGroupRead(ctx context.Context, d *schema.ResourceData, meta interface{}) diag.Diagnostics {
	var diags diag.Diagnostics
	conn := meta.(*conns.AWSClient).RDSConn()
	defaultTagsConfig := meta.(*conns.AWSClient).DefaultTagsConfig
	ignoreTagsConfig := meta.(*conns.AWSClient).IgnoreTagsConfig

<<<<<<< HEAD
	dbClusterParameterGroup, err := FindDBClusterParameterGroupByName(conn, d.Id())

	if !d.IsNewResource() && tfresource.NotFound(err) {
		log.Printf("[WARN] RDS DB Cluster Parameter Group (%s) not found, removing from state", d.Id())
		d.SetId("")
		return nil
	}

	if err != nil {
		return fmt.Errorf("reading RDS DB Cluster Parameter Group (%s): %w", d.Id(), err)
=======
	describeOpts := rds.DescribeDBClusterParameterGroupsInput{
		DBClusterParameterGroupName: aws.String(d.Id()),
	}

	describeResp, err := conn.DescribeDBClusterParameterGroupsWithContext(ctx, &describeOpts)
	if err != nil {
		if awsErr, ok := err.(awserr.Error); ok && awsErr.Code() == "DBParameterGroupNotFound" {
			log.Printf("[WARN] DB Cluster Parameter Group (%s) not found, removing from state", d.Id())
			d.SetId("")
			return diags
		}

		return sdkdiag.AppendErrorf(diags, "reading RDS Cluster Parameter Group (%s): %s", d.Id(), err)
	}

	if len(describeResp.DBClusterParameterGroups) != 1 ||
		aws.StringValue(describeResp.DBClusterParameterGroups[0].DBClusterParameterGroupName) != d.Id() {
		return sdkdiag.AppendErrorf(diags, "Unable to find Cluster Parameter Group: %#v", describeResp.DBClusterParameterGroups)
>>>>>>> 921ff746
	}

	arn := aws.StringValue(dbClusterParameterGroup.DBClusterParameterGroupArn)
	d.Set("arn", arn)
	d.Set("description", dbClusterParameterGroup.Description)
	d.Set("family", dbClusterParameterGroup.DBParameterGroupFamily)
	d.Set("name", dbClusterParameterGroup.DBClusterParameterGroupName)
	d.Set("name_prefix", create.NamePrefixFromName(aws.StringValue(dbClusterParameterGroup.DBClusterParameterGroupName)))

	// Only include user customized parameters as there's hundreds of system/default ones
	input := &rds.DescribeDBClusterParametersInput{
		DBClusterParameterGroupName: aws.String(d.Id()),
		Source:                      aws.String("user"),
	}
	var parameters []*rds.Parameter
<<<<<<< HEAD

	err = conn.DescribeDBClusterParametersPages(input, func(page *rds.DescribeDBClusterParametersOutput, lastPage bool) bool {
		if page == nil {
=======
	err = conn.DescribeDBClusterParametersPagesWithContext(ctx, &describeParametersOpts,
		func(describeParametersResp *rds.DescribeDBClusterParametersOutput, lastPage bool) bool {
			parameters = append(parameters, describeParametersResp.Parameters...)
>>>>>>> 921ff746
			return !lastPage
		}

		for _, v := range page.Parameters {
			if v != nil {
				parameters = append(parameters, v)
			}
		}

		return !lastPage
	})

	if err != nil {
<<<<<<< HEAD
		return fmt.Errorf("reading RDS Cluster Parameter Group (%s) parameters: %w", d.Id(), err)
	}

	if err := d.Set("parameter", flattenParameters(parameters)); err != nil {
		return fmt.Errorf("setting parameter: %w", err)
	}

	tags, err := ListTags(conn, arn)
=======
		return sdkdiag.AppendErrorf(diags, "reading RDS Cluster Parameter Group (%s) parameters: %s", d.Id(), err)
	}

	if err := d.Set("parameter", flattenParameters(parameters)); err != nil {
		return sdkdiag.AppendErrorf(diags, "setting parameter: %s", err)
	}

	resp, err := conn.ListTagsForResourceWithContext(ctx, &rds.ListTagsForResourceInput{
		ResourceName: aws.String(arn),
	})
	if err != nil {
		log.Printf("[WARN] Error retrieving tags for DB Cluster Parameter Group (%s). Ignoring: %s", d.Id(), err)
	}
>>>>>>> 921ff746

	if err != nil {
		log.Printf("[WARN] listing tags for RDS DB Cluster Parameter Group (%s): %s", d.Id(), err)
	} else {
		tags = tags.IgnoreAWS().IgnoreConfig(ignoreTagsConfig)

<<<<<<< HEAD
		//lintignore:AWSR002
		if err := d.Set("tags", tags.RemoveDefaultConfig(defaultTagsConfig).Map()); err != nil {
			return fmt.Errorf("setting tags: %w", err)
		}

		if err := d.Set("tags_all", tags.Map()); err != nil {
			return fmt.Errorf("setting tags_all: %w", err)
		}
=======
	//lintignore:AWSR002
	if err := d.Set("tags", tags.RemoveDefaultConfig(defaultTagsConfig).Map()); err != nil {
		return sdkdiag.AppendErrorf(diags, "setting tags: %s", err)
	}

	if err := d.Set("tags_all", tags.Map()); err != nil {
		return sdkdiag.AppendErrorf(diags, "setting tags_all: %s", err)
>>>>>>> 921ff746
	}

	return diags
}

func resourceClusterParameterGroupUpdate(ctx context.Context, d *schema.ResourceData, meta interface{}) diag.Diagnostics {
	var diags diag.Diagnostics
	conn := meta.(*conns.AWSClient).RDSConn()

	if d.HasChange("parameter") {
		o, n := d.GetChange("parameter")
		if o == nil {
			o = new(schema.Set)
		}
		if n == nil {
			n = new(schema.Set)
		}

		os := o.(*schema.Set)
		ns := n.(*schema.Set)

		// Expand the "parameter" set to aws-sdk-go compat []rds.Parameter
		parameters := expandParameters(ns.Difference(os).List())
		if len(parameters) > 0 {
			// We can only modify 20 parameters at a time, so walk them until
			// we've got them all.
			for parameters != nil {
				var paramsToModify []*rds.Parameter
				if len(parameters) <= clusterParameterGroupMaxParamsBulkEdit {
					paramsToModify, parameters = parameters[:], nil
				} else {
					paramsToModify, parameters = parameters[:clusterParameterGroupMaxParamsBulkEdit], parameters[clusterParameterGroupMaxParamsBulkEdit:]
				}

				modifyOpts := rds.ModifyDBClusterParameterGroupInput{
					DBClusterParameterGroupName: aws.String(d.Id()),
					Parameters:                  paramsToModify,
				}

				log.Printf("[DEBUG] Modify DB Cluster Parameter Group: %s", modifyOpts)
				_, err := conn.ModifyDBClusterParameterGroupWithContext(ctx, &modifyOpts)
				if err != nil {
					return sdkdiag.AppendErrorf(diags, "modifying DB Cluster Parameter Group: %s", err)
				}
			}
		}

		toRemove := map[string]*rds.Parameter{}

		for _, p := range expandParameters(os.List()) {
			if p.ParameterName != nil {
				toRemove[*p.ParameterName] = p
			}
		}

		for _, p := range expandParameters(ns.List()) {
			if p.ParameterName != nil {
				delete(toRemove, *p.ParameterName)
			}
		}

		// Reset parameters that have been removed
		var resetParameters []*rds.Parameter
		for _, v := range toRemove {
			resetParameters = append(resetParameters, v)
		}
		if len(resetParameters) > 0 {
			for resetParameters != nil {
				parameterGroupName := d.Get("name").(string)
				var paramsToReset []*rds.Parameter
				if len(resetParameters) <= clusterParameterGroupMaxParamsBulkEdit {
					paramsToReset, resetParameters = resetParameters[:], nil
				} else {
					paramsToReset, resetParameters = resetParameters[:clusterParameterGroupMaxParamsBulkEdit], resetParameters[clusterParameterGroupMaxParamsBulkEdit:]
				}

				resetOpts := rds.ResetDBClusterParameterGroupInput{
					DBClusterParameterGroupName: aws.String(parameterGroupName),
					Parameters:                  paramsToReset,
					ResetAllParameters:          aws.Bool(false),
				}

				log.Printf("[DEBUG] Reset DB Cluster Parameter Group: %s", resetOpts)
				err := resource.RetryContext(ctx, 3*time.Minute, func() *resource.RetryError {
					_, err := conn.ResetDBClusterParameterGroupWithContext(ctx, &resetOpts)
					if err != nil {
						if tfawserr.ErrMessageContains(err, "InvalidDBParameterGroupState", "has pending changes") {
							return resource.RetryableError(err)
						}
						return resource.NonRetryableError(err)
					}
					return nil
				})

				if tfresource.TimedOut(err) {
					_, err = conn.ResetDBClusterParameterGroupWithContext(ctx, &resetOpts)
				}

				if err != nil {
					return sdkdiag.AppendErrorf(diags, "resetting DB Cluster Parameter Group: %s", err)
				}
			}
		}
	}

	if d.HasChange("tags_all") {
		o, n := d.GetChange("tags_all")

		if err := UpdateTags(ctx, conn, d.Get("arn").(string), o, n); err != nil {
			return sdkdiag.AppendErrorf(diags, "updating RDS Cluster Parameter Group (%s) tags: %s", d.Id(), err)
		}
	}

	return append(diags, resourceClusterParameterGroupRead(ctx, d, meta)...)
}

func resourceClusterParameterGroupDelete(ctx context.Context, d *schema.ResourceData, meta interface{}) (diags diag.Diagnostics) {
	conn := meta.(*conns.AWSClient).RDSClient()
	input := rds_sdkv2.DeleteDBClusterParameterGroupInput{
		DBClusterParameterGroupName: aws.String(d.Id()),
	}

<<<<<<< HEAD
	log.Printf("[DEBUG] Deleting RDS DB Cluster Parameter Group: %s", d.Id())
	err := resource.Retry(3*time.Minute, func() *resource.RetryError {
=======
	log.Printf("[DEBUG] Deleting RDS Cluster Parameter Group: %s", d.Id())
	err := resource.RetryContext(ctx, 3*time.Minute, func() *resource.RetryError {
>>>>>>> 921ff746
		_, err := conn.DeleteDBClusterParameterGroup(ctx, &input)
		if errs.IsA[*types.DBParameterGroupNotFoundFault](err) {
			return nil
		} else if errs.IsA[*types.InvalidDBParameterGroupStateFault](err) {
			return resource.RetryableError(err)
		}
		if err != nil {
			return resource.NonRetryableError(err)
		}
		return nil
	})
	if tfresource.TimedOut(err) {
		_, err = conn.DeleteDBClusterParameterGroup(ctx, &input)
	}
	if err != nil {
		return sdkdiag.AppendErrorf(diags, "deleting RDS Cluster Parameter Group (%s): %s", d.Id(), err)
	}
	return nil
}

func FindDBClusterParameterGroupByName(conn *rds.RDS, name string) (*rds.DBClusterParameterGroup, error) {
	input := &rds.DescribeDBClusterParameterGroupsInput{
		DBClusterParameterGroupName: aws.String(name),
	}

	output, err := conn.DescribeDBClusterParameterGroups(input)

	if tfawserr.ErrCodeEquals(err, rds.ErrCodeDBParameterGroupNotFoundFault) {
		return nil, &resource.NotFoundError{
			LastError:   err,
			LastRequest: input,
		}
	}

	if output == nil || len(output.DBClusterParameterGroups) == 0 || output.DBClusterParameterGroups[0] == nil {
		return nil, tfresource.NewEmptyResultError(input)
	}

	dbClusterParameterGroup := output.DBClusterParameterGroups[0]

	// Eventual consistency check.
	if aws.StringValue(dbClusterParameterGroup.DBClusterParameterGroupName) != name {
		return nil, &resource.NotFoundError{
			LastRequest: input,
		}
	}

	return dbClusterParameterGroup, nil
}<|MERGE_RESOLUTION|>--- conflicted
+++ resolved
@@ -104,27 +104,25 @@
 	tags := defaultTagsConfig.MergeTags(tftags.New(d.Get("tags").(map[string]interface{})))
 
 	groupName := create.Name(d.Get("name").(string), d.Get("name_prefix").(string))
-
-	createOpts := rds.CreateDBClusterParameterGroupInput{
+	input := &rds.CreateDBClusterParameterGroupInput{
 		DBClusterParameterGroupName: aws.String(groupName),
 		DBParameterGroupFamily:      aws.String(d.Get("family").(string)),
 		Description:                 aws.String(d.Get("description").(string)),
 		Tags:                        Tags(tags.IgnoreAWS()),
 	}
 
-	log.Printf("[DEBUG] Create DB Cluster Parameter Group: %s", groupName)
-	output, err := conn.CreateDBClusterParameterGroupWithContext(ctx, &createOpts)
-	if err != nil {
-		return sdkdiag.AppendErrorf(diags, "creating DB Cluster Parameter Group: %s", err)
-	}
-
-	d.SetId(aws.StringValue(createOpts.DBClusterParameterGroupName))
-	log.Printf("[INFO] DB Cluster Parameter Group ID: %s", d.Id())
+	output, err := conn.CreateDBClusterParameterGroupWithContext(ctx, input)
+
+	if err != nil {
+		return sdkdiag.AppendErrorf(diags, "creating DB Cluster Parameter Group (%s): %s", groupName, err)
+	}
+
+	d.SetId(groupName)
 
 	// Set for update
 	d.Set("arn", output.DBClusterParameterGroup.DBClusterParameterGroupArn)
 
-	return append(diags, resourceClusterParameterGroupUpdate(ctx, d, meta)...)
+	return resourceClusterParameterGroupUpdate(ctx, d, meta)
 }
 
 func resourceClusterParameterGroupRead(ctx context.Context, d *schema.ResourceData, meta interface{}) diag.Diagnostics {
@@ -133,8 +131,7 @@
 	defaultTagsConfig := meta.(*conns.AWSClient).DefaultTagsConfig
 	ignoreTagsConfig := meta.(*conns.AWSClient).IgnoreTagsConfig
 
-<<<<<<< HEAD
-	dbClusterParameterGroup, err := FindDBClusterParameterGroupByName(conn, d.Id())
+	dbClusterParameterGroup, err := FindDBClusterParameterGroupByName(ctx, conn, d.Id())
 
 	if !d.IsNewResource() && tfresource.NotFound(err) {
 		log.Printf("[WARN] RDS DB Cluster Parameter Group (%s) not found, removing from state", d.Id())
@@ -143,27 +140,7 @@
 	}
 
 	if err != nil {
-		return fmt.Errorf("reading RDS DB Cluster Parameter Group (%s): %w", d.Id(), err)
-=======
-	describeOpts := rds.DescribeDBClusterParameterGroupsInput{
-		DBClusterParameterGroupName: aws.String(d.Id()),
-	}
-
-	describeResp, err := conn.DescribeDBClusterParameterGroupsWithContext(ctx, &describeOpts)
-	if err != nil {
-		if awsErr, ok := err.(awserr.Error); ok && awsErr.Code() == "DBParameterGroupNotFound" {
-			log.Printf("[WARN] DB Cluster Parameter Group (%s) not found, removing from state", d.Id())
-			d.SetId("")
-			return diags
-		}
-
-		return sdkdiag.AppendErrorf(diags, "reading RDS Cluster Parameter Group (%s): %s", d.Id(), err)
-	}
-
-	if len(describeResp.DBClusterParameterGroups) != 1 ||
-		aws.StringValue(describeResp.DBClusterParameterGroups[0].DBClusterParameterGroupName) != d.Id() {
-		return sdkdiag.AppendErrorf(diags, "Unable to find Cluster Parameter Group: %#v", describeResp.DBClusterParameterGroups)
->>>>>>> 921ff746
+		return sdkdiag.AppendErrorf(diags, "reading RDS DB Cluster Parameter Group (%s): %s", d.Id(), err)
 	}
 
 	arn := aws.StringValue(dbClusterParameterGroup.DBClusterParameterGroupArn)
@@ -179,15 +156,9 @@
 		Source:                      aws.String("user"),
 	}
 	var parameters []*rds.Parameter
-<<<<<<< HEAD
-
-	err = conn.DescribeDBClusterParametersPages(input, func(page *rds.DescribeDBClusterParametersOutput, lastPage bool) bool {
+
+	err = conn.DescribeDBClusterParametersPagesWithContext(ctx, input, func(page *rds.DescribeDBClusterParametersOutput, lastPage bool) bool {
 		if page == nil {
-=======
-	err = conn.DescribeDBClusterParametersPagesWithContext(ctx, &describeParametersOpts,
-		func(describeParametersResp *rds.DescribeDBClusterParametersOutput, lastPage bool) bool {
-			parameters = append(parameters, describeParametersResp.Parameters...)
->>>>>>> 921ff746
 			return !lastPage
 		}
 
@@ -201,16 +172,6 @@
 	})
 
 	if err != nil {
-<<<<<<< HEAD
-		return fmt.Errorf("reading RDS Cluster Parameter Group (%s) parameters: %w", d.Id(), err)
-	}
-
-	if err := d.Set("parameter", flattenParameters(parameters)); err != nil {
-		return fmt.Errorf("setting parameter: %w", err)
-	}
-
-	tags, err := ListTags(conn, arn)
-=======
 		return sdkdiag.AppendErrorf(diags, "reading RDS Cluster Parameter Group (%s) parameters: %s", d.Id(), err)
 	}
 
@@ -218,40 +179,24 @@
 		return sdkdiag.AppendErrorf(diags, "setting parameter: %s", err)
 	}
 
-	resp, err := conn.ListTagsForResourceWithContext(ctx, &rds.ListTagsForResourceInput{
-		ResourceName: aws.String(arn),
-	})
-	if err != nil {
-		log.Printf("[WARN] Error retrieving tags for DB Cluster Parameter Group (%s). Ignoring: %s", d.Id(), err)
-	}
->>>>>>> 921ff746
+	tags, err := ListTags(ctx, conn, arn)
 
 	if err != nil {
 		log.Printf("[WARN] listing tags for RDS DB Cluster Parameter Group (%s): %s", d.Id(), err)
 	} else {
 		tags = tags.IgnoreAWS().IgnoreConfig(ignoreTagsConfig)
 
-<<<<<<< HEAD
 		//lintignore:AWSR002
 		if err := d.Set("tags", tags.RemoveDefaultConfig(defaultTagsConfig).Map()); err != nil {
-			return fmt.Errorf("setting tags: %w", err)
+			return sdkdiag.AppendErrorf(diags, "setting tags: %s", err)
 		}
 
 		if err := d.Set("tags_all", tags.Map()); err != nil {
-			return fmt.Errorf("setting tags_all: %w", err)
-		}
-=======
-	//lintignore:AWSR002
-	if err := d.Set("tags", tags.RemoveDefaultConfig(defaultTagsConfig).Map()); err != nil {
-		return sdkdiag.AppendErrorf(diags, "setting tags: %s", err)
-	}
-
-	if err := d.Set("tags_all", tags.Map()); err != nil {
-		return sdkdiag.AppendErrorf(diags, "setting tags_all: %s", err)
->>>>>>> 921ff746
-	}
-
-	return diags
+			return sdkdiag.AppendErrorf(diags, "setting tags_all: %s", err)
+		}
+	}
+
+	return nil
 }
 
 func resourceClusterParameterGroupUpdate(ctx context.Context, d *schema.ResourceData, meta interface{}) diag.Diagnostics {
@@ -283,15 +228,15 @@
 					paramsToModify, parameters = parameters[:clusterParameterGroupMaxParamsBulkEdit], parameters[clusterParameterGroupMaxParamsBulkEdit:]
 				}
 
-				modifyOpts := rds.ModifyDBClusterParameterGroupInput{
+				input := &rds.ModifyDBClusterParameterGroupInput{
 					DBClusterParameterGroupName: aws.String(d.Id()),
 					Parameters:                  paramsToModify,
 				}
 
-				log.Printf("[DEBUG] Modify DB Cluster Parameter Group: %s", modifyOpts)
-				_, err := conn.ModifyDBClusterParameterGroupWithContext(ctx, &modifyOpts)
+				_, err := conn.ModifyDBClusterParameterGroup(input)
+
 				if err != nil {
-					return sdkdiag.AppendErrorf(diags, "modifying DB Cluster Parameter Group: %s", err)
+					return sdkdiag.AppendErrorf(diags, "modifying DB Cluster Parameter Group (%s): %s", d.Id(), err)
 				}
 			}
 		}
@@ -317,7 +262,6 @@
 		}
 		if len(resetParameters) > 0 {
 			for resetParameters != nil {
-				parameterGroupName := d.Get("name").(string)
 				var paramsToReset []*rds.Parameter
 				if len(resetParameters) <= clusterParameterGroupMaxParamsBulkEdit {
 					paramsToReset, resetParameters = resetParameters[:], nil
@@ -325,15 +269,14 @@
 					paramsToReset, resetParameters = resetParameters[:clusterParameterGroupMaxParamsBulkEdit], resetParameters[clusterParameterGroupMaxParamsBulkEdit:]
 				}
 
-				resetOpts := rds.ResetDBClusterParameterGroupInput{
-					DBClusterParameterGroupName: aws.String(parameterGroupName),
+				input := &rds.ResetDBClusterParameterGroupInput{
+					DBClusterParameterGroupName: aws.String(d.Id()),
 					Parameters:                  paramsToReset,
 					ResetAllParameters:          aws.Bool(false),
 				}
 
-				log.Printf("[DEBUG] Reset DB Cluster Parameter Group: %s", resetOpts)
-				err := resource.RetryContext(ctx, 3*time.Minute, func() *resource.RetryError {
-					_, err := conn.ResetDBClusterParameterGroupWithContext(ctx, &resetOpts)
+				err := resource.Retry(3*time.Minute, func() *resource.RetryError {
+					_, err := conn.ResetDBClusterParameterGroupWithContext(ctx, input)
 					if err != nil {
 						if tfawserr.ErrMessageContains(err, "InvalidDBParameterGroupState", "has pending changes") {
 							return resource.RetryableError(err)
@@ -344,11 +287,11 @@
 				})
 
 				if tfresource.TimedOut(err) {
-					_, err = conn.ResetDBClusterParameterGroupWithContext(ctx, &resetOpts)
+					_, err = conn.ResetDBClusterParameterGroup(input)
 				}
 
 				if err != nil {
-					return sdkdiag.AppendErrorf(diags, "resetting DB Cluster Parameter Group: %s", err)
+					return sdkdiag.AppendErrorf(diags, "resetting DB Cluster Parameter Group (%s): %s", d.Id(), err)
 				}
 			}
 		}
@@ -362,23 +305,20 @@
 		}
 	}
 
-	return append(diags, resourceClusterParameterGroupRead(ctx, d, meta)...)
-}
-
-func resourceClusterParameterGroupDelete(ctx context.Context, d *schema.ResourceData, meta interface{}) (diags diag.Diagnostics) {
+	return resourceClusterParameterGroupRead(ctx, d, meta)
+}
+
+func resourceClusterParameterGroupDelete(ctx context.Context, d *schema.ResourceData, meta interface{}) diag.Diagnostics {
+	var diags diag.Diagnostics
 	conn := meta.(*conns.AWSClient).RDSClient()
-	input := rds_sdkv2.DeleteDBClusterParameterGroupInput{
+
+	input := &rds_sdkv2.DeleteDBClusterParameterGroupInput{
 		DBClusterParameterGroupName: aws.String(d.Id()),
 	}
 
-<<<<<<< HEAD
 	log.Printf("[DEBUG] Deleting RDS DB Cluster Parameter Group: %s", d.Id())
-	err := resource.Retry(3*time.Minute, func() *resource.RetryError {
-=======
-	log.Printf("[DEBUG] Deleting RDS Cluster Parameter Group: %s", d.Id())
 	err := resource.RetryContext(ctx, 3*time.Minute, func() *resource.RetryError {
->>>>>>> 921ff746
-		_, err := conn.DeleteDBClusterParameterGroup(ctx, &input)
+		_, err := conn.DeleteDBClusterParameterGroup(ctx, input)
 		if errs.IsA[*types.DBParameterGroupNotFoundFault](err) {
 			return nil
 		} else if errs.IsA[*types.InvalidDBParameterGroupStateFault](err) {
@@ -390,7 +330,7 @@
 		return nil
 	})
 	if tfresource.TimedOut(err) {
-		_, err = conn.DeleteDBClusterParameterGroup(ctx, &input)
+		_, err = conn.DeleteDBClusterParameterGroup(ctx, input)
 	}
 	if err != nil {
 		return sdkdiag.AppendErrorf(diags, "deleting RDS Cluster Parameter Group (%s): %s", d.Id(), err)
@@ -398,12 +338,12 @@
 	return nil
 }
 
-func FindDBClusterParameterGroupByName(conn *rds.RDS, name string) (*rds.DBClusterParameterGroup, error) {
+func FindDBClusterParameterGroupByName(ctx context.Context, conn *rds.RDS, name string) (*rds.DBClusterParameterGroup, error) {
 	input := &rds.DescribeDBClusterParameterGroupsInput{
 		DBClusterParameterGroupName: aws.String(name),
 	}
 
-	output, err := conn.DescribeDBClusterParameterGroups(input)
+	output, err := conn.DescribeDBClusterParameterGroupsWithContext(ctx, input)
 
 	if tfawserr.ErrCodeEquals(err, rds.ErrCodeDBParameterGroupNotFoundFault) {
 		return nil, &resource.NotFoundError{
