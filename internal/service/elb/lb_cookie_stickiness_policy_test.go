package elb_test

import (
	"context"
	"fmt"
	"testing"

	"github.com/aws/aws-sdk-go/aws"
	"github.com/aws/aws-sdk-go/service/elb"
	"github.com/hashicorp/aws-sdk-go-base/v2/awsv1shim/v2/tfawserr"
	sdkacctest "github.com/hashicorp/terraform-plugin-sdk/v2/helper/acctest"
	"github.com/hashicorp/terraform-plugin-sdk/v2/helper/resource"
	"github.com/hashicorp/terraform-plugin-sdk/v2/terraform"
	"github.com/hashicorp/terraform-provider-aws/internal/acctest"
	"github.com/hashicorp/terraform-provider-aws/internal/conns"
	tfelb "github.com/hashicorp/terraform-provider-aws/internal/service/elb"
)

func TestAccELBCookieStickinessPolicy_basic(t *testing.T) {
	ctx := acctest.Context(t)
	lbName := fmt.Sprintf("tf-test-lb-%s", sdkacctest.RandString(5))
	resourceName := "aws_lb_cookie_stickiness_policy.foo"
	resource.ParallelTest(t, resource.TestCase{
		PreCheck:                 func() { acctest.PreCheck(t) },
		ErrorCheck:               acctest.ErrorCheck(t, elb.EndpointsID),
		ProtoV5ProviderFactories: acctest.ProtoV5ProviderFactories,
		CheckDestroy:             testAccCheckLBCookieStickinessPolicyDestroy(ctx),
		Steps: []resource.TestStep{
			{
				Config: testAccLBCookieStickinessPolicyConfig_basic(lbName),
				Check: resource.ComposeTestCheckFunc(
					resource.TestCheckResourceAttr(resourceName, "cookie_expiration_period", "300"),
					testAccCheckLBCookieStickinessPolicy(ctx, "aws_elb.lb",
						"aws_lb_cookie_stickiness_policy.foo",
					),
				),
			},
			{
				Config: testAccLBCookieStickinessPolicyConfig_update(lbName),
				Check: resource.ComposeTestCheckFunc(
					resource.TestCheckResourceAttr(resourceName, "cookie_expiration_period", "0"),
					testAccCheckLBCookieStickinessPolicy(ctx, "aws_elb.lb",
						"aws_lb_cookie_stickiness_policy.foo",
					),
				),
			},
		},
	})
}

func testAccCheckLBCookieStickinessPolicyDestroy(ctx context.Context) resource.TestCheckFunc {
	return func(s *terraform.State) error {
		conn := acctest.Provider.Meta().(*conns.AWSClient).ELBConn()

		for _, rs := range s.RootModule().Resources {
			if rs.Type != "aws_lb_cookie_stickiness_policy" {
				continue
			}

			lbName, _, policyName := tfelb.CookieStickinessPolicyParseID(rs.Primary.ID)
			out, err := conn.DescribeLoadBalancerPoliciesWithContext(ctx, &elb.DescribeLoadBalancerPoliciesInput{
				LoadBalancerName: aws.String(lbName),
				PolicyNames:      []*string{aws.String(policyName)},
			})
<<<<<<< HEAD
		if err != nil {
			if !tfawserr.ErrCodeEquals(err, elb.ErrCodePolicyNotFoundException, elb.ErrCodeAccessPointNotFoundException) {
				continue
=======
			if err != nil {
				if ec2err, ok := err.(awserr.Error); ok && (ec2err.Code() == "PolicyNotFound" || ec2err.Code() == "LoadBalancerNotFound") {
					continue
				}
				return err
>>>>>>> 921ff746
			}

			if len(out.PolicyDescriptions) > 0 {
				return fmt.Errorf("Policy still exists")
			}
		}

		return nil
	}
}

func testAccCheckLBCookieStickinessPolicy(ctx context.Context, elbResource string, policyResource string) resource.TestCheckFunc {
	return func(s *terraform.State) error {
		rs, ok := s.RootModule().Resources[elbResource]
		if !ok {
			return fmt.Errorf("Not found: %s", elbResource)
		}

		if rs.Primary.ID == "" {
			return fmt.Errorf("No ID is set")
		}

		policy, ok := s.RootModule().Resources[policyResource]
		if !ok {
			return fmt.Errorf("Not found: %s", policyResource)
		}

		conn := acctest.Provider.Meta().(*conns.AWSClient).ELBConn()
		elbName, _, policyName := tfelb.CookieStickinessPolicyParseID(policy.Primary.ID)
		_, err := conn.DescribeLoadBalancerPoliciesWithContext(ctx, &elb.DescribeLoadBalancerPoliciesInput{
			LoadBalancerName: aws.String(elbName),
			PolicyNames:      []*string{aws.String(policyName)},
		})

		return err
	}
}

func TestAccELBCookieStickinessPolicy_disappears(t *testing.T) {
	ctx := acctest.Context(t)
	lbName := fmt.Sprintf("tf-test-lb-%s", sdkacctest.RandString(5))
	elbResourceName := "aws_elb.lb"
	resourceName := "aws_lb_cookie_stickiness_policy.foo"

	resource.ParallelTest(t, resource.TestCase{
		PreCheck:                 func() { acctest.PreCheck(t) },
		ErrorCheck:               acctest.ErrorCheck(t, elb.EndpointsID),
		ProtoV5ProviderFactories: acctest.ProtoV5ProviderFactories,
		CheckDestroy:             testAccCheckLBCookieStickinessPolicyDestroy(ctx),
		Steps: []resource.TestStep{
			{
				Config: testAccLBCookieStickinessPolicyConfig_basic(lbName),
				Check: resource.ComposeTestCheckFunc(
					testAccCheckLBCookieStickinessPolicy(ctx, elbResourceName, resourceName),
					acctest.CheckResourceDisappears(ctx, acctest.Provider, tfelb.ResourceCookieStickinessPolicy(), resourceName),
				),
				ExpectNonEmptyPlan: true,
			},
		},
	})
}

func TestAccELBCookieStickinessPolicy_Disappears_elb(t *testing.T) {
	ctx := acctest.Context(t)
	lbName := fmt.Sprintf("tf-test-lb-%s", sdkacctest.RandString(5))
	elbResourceName := "aws_elb.lb"
	resourceName := "aws_lb_cookie_stickiness_policy.foo"

	resource.ParallelTest(t, resource.TestCase{
		PreCheck:                 func() { acctest.PreCheck(t) },
		ErrorCheck:               acctest.ErrorCheck(t, elb.EndpointsID),
		ProtoV5ProviderFactories: acctest.ProtoV5ProviderFactories,
		CheckDestroy:             testAccCheckLBCookieStickinessPolicyDestroy(ctx),
		Steps: []resource.TestStep{
			{
				Config: testAccLBCookieStickinessPolicyConfig_basic(lbName),
				Check: resource.ComposeTestCheckFunc(
					testAccCheckLBCookieStickinessPolicy(ctx, elbResourceName, resourceName),
					acctest.CheckResourceDisappears(ctx, acctest.Provider, tfelb.ResourceLoadBalancer(), elbResourceName),
				),
				ExpectNonEmptyPlan: true,
			},
		},
	})
}

func testAccLBCookieStickinessPolicyConfig_basic(rName string) string {
	return acctest.ConfigCompose(acctest.ConfigAvailableAZsNoOptIn(), fmt.Sprintf(`
resource "aws_elb" "lb" {
  name               = "%s"
  availability_zones = [data.aws_availability_zones.available.names[0]]

  listener {
    instance_port     = 8000
    instance_protocol = "http"
    lb_port           = 80
    lb_protocol       = "http"
  }
}

resource "aws_lb_cookie_stickiness_policy" "foo" {
  name                     = "foo-policy"
  load_balancer            = aws_elb.lb.id
  lb_port                  = 80
  cookie_expiration_period = 300
}
`, rName))
}

// Sets the cookie_expiration_period to 0s.
func testAccLBCookieStickinessPolicyConfig_update(rName string) string {
	return acctest.ConfigCompose(acctest.ConfigAvailableAZsNoOptIn(), fmt.Sprintf(`
resource "aws_elb" "lb" {
  name               = "%s"
  availability_zones = [data.aws_availability_zones.available.names[0]]

  listener {
    instance_port     = 8000
    instance_protocol = "http"
    lb_port           = 80
    lb_protocol       = "http"
  }
}

resource "aws_lb_cookie_stickiness_policy" "foo" {
  name                     = "foo-policy"
  load_balancer            = aws_elb.lb.id
  lb_port                  = 80
  cookie_expiration_period = 0
}
`, rName))
}<|MERGE_RESOLUTION|>--- conflicted
+++ resolved
@@ -6,8 +6,8 @@
 	"testing"
 
 	"github.com/aws/aws-sdk-go/aws"
+	"github.com/aws/aws-sdk-go/aws/awserr"
 	"github.com/aws/aws-sdk-go/service/elb"
-	"github.com/hashicorp/aws-sdk-go-base/v2/awsv1shim/v2/tfawserr"
 	sdkacctest "github.com/hashicorp/terraform-plugin-sdk/v2/helper/acctest"
 	"github.com/hashicorp/terraform-plugin-sdk/v2/helper/resource"
 	"github.com/hashicorp/terraform-plugin-sdk/v2/terraform"
@@ -62,17 +62,11 @@
 				LoadBalancerName: aws.String(lbName),
 				PolicyNames:      []*string{aws.String(policyName)},
 			})
-<<<<<<< HEAD
-		if err != nil {
-			if !tfawserr.ErrCodeEquals(err, elb.ErrCodePolicyNotFoundException, elb.ErrCodeAccessPointNotFoundException) {
-				continue
-=======
 			if err != nil {
 				if ec2err, ok := err.(awserr.Error); ok && (ec2err.Code() == "PolicyNotFound" || ec2err.Code() == "LoadBalancerNotFound") {
 					continue
 				}
 				return err
->>>>>>> 921ff746
 			}
 
 			if len(out.PolicyDescriptions) > 0 {
