--- conflicted
+++ resolved
@@ -1046,10 +1046,7 @@
 			"aws_main_route_table_association":                    ec2.ResourceMainRouteTableAssociation(),
 			"aws_nat_gateway":                                     ec2.ResourceNatGateway(),
 			"aws_network_acl":                                     ec2.ResourceNetworkACL(),
-<<<<<<< HEAD
-			"aws_network_acl_association":						   ec2.ResourceNetworkAclAssociation(),
-=======
->>>>>>> 6f82a3a4
+			"aws_network_acl_association":						             ec2.ResourceNetworkAclAssociation(),
 			"aws_network_acl_rule":                                ec2.ResourceNetworkACLRule(),
 			"aws_network_interface":                               ec2.ResourceNetworkInterface(),
 			"aws_network_interface_attachment":                    ec2.ResourceNetworkInterfaceAttachment(),
