--- conflicted
+++ resolved
@@ -161,10 +161,7 @@
 func TestAccAWSIAMRole_MaxSessionDuration(t *testing.T) {
 	var conf iam.GetRoleOutput
 	rName := acctest.RandString(10)
-<<<<<<< HEAD
-=======
 	resourceName := "aws_iam_role.test"
->>>>>>> f0d17473
 
 	resource.Test(t, resource.TestCase{
 		PreCheck:     func() { testAccPreCheck(t) },
@@ -172,29 +169,6 @@
 		CheckDestroy: testAccCheckAWSRoleDestroy,
 		Steps: []resource.TestStep{
 			{
-<<<<<<< HEAD
-				Config: testAccCheckIAMRoleConfig_MaxSessionDuration(rName, 3700),
-				Check: resource.ComposeTestCheckFunc(
-					testAccCheckAWSRoleExists("aws_iam_role.test", &conf),
-					testAccAddAwsIAMRolePolicy("aws_iam_role.test"),
-				),
-			},
-			{
-				Config: testAccCheckIAMRoleConfig_MaxSessionDuration(rName, 43201),
-				Check: resource.ComposeTestCheckFunc(
-					testAccCheckAWSRoleExists("aws_iam_role.test", &conf),
-					testAccAddAwsIAMRolePolicy("aws_iam_role.test"),
-				),
-				ExpectError: regexp.MustCompile(`.*Max Session Duration: 43201`),
-			},
-			{
-				Config: testAccCheckIAMRoleConfig_MaxSessionDuration(rName, 3599),
-				Check: resource.ComposeTestCheckFunc(
-					testAccCheckAWSRoleExists("aws_iam_role.test", &conf),
-					testAccAddAwsIAMRolePolicy("aws_iam_role.test"),
-				),
-				ExpectError: regexp.MustCompile(`.*Max Session Duration: 3599`),
-=======
 				Config:      testAccCheckIAMRoleConfig_MaxSessionDuration(rName, 3599),
 				ExpectError: regexp.MustCompile(`expected max_session_duration to be in the range`),
 			},
@@ -220,7 +194,6 @@
 				ResourceName:      resourceName,
 				ImportState:       true,
 				ImportStateVerify: true,
->>>>>>> f0d17473
 			},
 		},
 	})
@@ -331,15 +304,6 @@
 
 func testAccCheckIAMRoleConfig_MaxSessionDuration(rName string, maxSessionDuration int) string {
 	return fmt.Sprintf(`
-<<<<<<< HEAD
-resource "aws_iam_role" "role" {
-  name   = "test-role-%s"
-	path = "/"
-	max_session_duration = 3700
-  assume_role_policy = "{\"Version\":\"2012-10-17\",\"Statement\":[{\"Effect\":\"Allow\",\"Principal\":{\"Service\":[\"ec2.amazonaws.com\"]},\"Action\":[\"sts:AssumeRole\"]}]}"
-}
-`, rName)
-=======
 resource "aws_iam_role" "test" {
   name   = "test-role-%s"
 	path = "/"
@@ -347,7 +311,6 @@
   assume_role_policy = "{\"Version\":\"2012-10-17\",\"Statement\":[{\"Effect\":\"Allow\",\"Principal\":{\"Service\":[\"ec2.amazonaws.com\"]},\"Action\":[\"sts:AssumeRole\"]}]}"
 }
 `, rName, maxSessionDuration)
->>>>>>> f0d17473
 }
 
 func testAccAWSIAMRoleConfig(rName string) string {
