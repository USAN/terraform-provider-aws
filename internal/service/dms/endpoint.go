--- conflicted
+++ resolved
@@ -641,11 +641,7 @@
 			}
 
 			// Set connection info in top-level namespace as well
-			input.Username = aws.String(d.Get("username").(string))
-			input.Password = aws.String(d.Get("password").(string))
-			input.ServerName = aws.String(d.Get("server_name").(string))
-			input.Port = aws.Int64(int64(d.Get("port").(int)))
-			input.DatabaseName = aws.String(d.Get("database_name").(string))
+			expandTopLevelConnectionInfo(d, input)
 		}
 	case engineNameDynamoDB:
 		input.DynamoDbSettings = &dms.DynamoDbSettings{
@@ -680,15 +676,7 @@
 		}
 
 		// Set connection info in top-level namespace as well
-<<<<<<< HEAD
-		expandTopLevelConnectionInfo(request, d)
-=======
-		input.Username = aws.String(d.Get("username").(string))
-		input.Password = aws.String(d.Get("password").(string))
-		input.ServerName = aws.String(d.Get("server_name").(string))
-		input.Port = aws.Int64(int64(d.Get("port").(int)))
-		input.DatabaseName = aws.String(d.Get("database_name").(string))
->>>>>>> b2a3db57
+		expandTopLevelConnectionInfo(d, input)
 	case engineNameOracle:
 		if _, ok := d.GetOk("secrets_manager_arn"); ok {
 			input.OracleSettings = &dms.OracleSettings{
@@ -706,15 +694,7 @@
 			}
 
 			// Set connection info in top-level namespace as well
-<<<<<<< HEAD
-			expandTopLevelConnectionInfo(request, d)
-=======
-			input.Username = aws.String(d.Get("username").(string))
-			input.Password = aws.String(d.Get("password").(string))
-			input.ServerName = aws.String(d.Get("server_name").(string))
-			input.Port = aws.Int64(int64(d.Get("port").(int)))
-			input.DatabaseName = aws.String(d.Get("database_name").(string))
->>>>>>> b2a3db57
+			expandTopLevelConnectionInfo(d, input)
 		}
 	case engineNamePostgres:
 		if _, ok := d.GetOk("secrets_manager_arn"); ok {
@@ -733,11 +713,11 @@
 			}
 
 			// Set connection info in top-level namespace as well
-<<<<<<< HEAD
-			expandTopLevelConnectionInfo(request, d)
+			expandTopLevelConnectionInfo(d, input)
 		}
 	case engineNameRedshift:
 		var settings = &dms.RedshiftSettings{}
+
 		if _, ok := d.GetOk("secrets_manager_arn"); ok {
 			settings.SecretsManagerAccessRoleArn = aws.String(d.Get("secrets_manager_access_role_arn").(string))
 			settings.SecretsManagerSecretId = aws.String(d.Get("secrets_manager_arn").(string))
@@ -748,14 +728,11 @@
 			settings.Port = aws.Int64(int64(d.Get("port").(int)))
 
 			// Set connection info in top-level namespace as well
-			expandTopLevelConnectionInfo(request, d)
-=======
-			input.Username = aws.String(d.Get("username").(string))
-			input.Password = aws.String(d.Get("password").(string))
-			input.ServerName = aws.String(d.Get("server_name").(string))
-			input.Port = aws.Int64(int64(d.Get("port").(int)))
-			input.DatabaseName = aws.String(d.Get("database_name").(string))
-		}
+			expandTopLevelConnectionInfo(d, input)
+		}
+		settings.DatabaseName = aws.String(d.Get("database_name").(string))
+
+		input.RedshiftSettings = settings
 	case engineNameSQLServer:
 		if _, ok := d.GetOk("secrets_manager_arn"); ok {
 			input.MicrosoftSQLServerSettings = &dms.MicrosoftSQLServerSettings{
@@ -773,32 +750,12 @@
 			}
 
 			// Set connection info in top-level namespace as well
-			input.Username = aws.String(d.Get("username").(string))
-			input.Password = aws.String(d.Get("password").(string))
-			input.ServerName = aws.String(d.Get("server_name").(string))
-			input.Port = aws.Int64(int64(d.Get("port").(int)))
-			input.DatabaseName = aws.String(d.Get("database_name").(string))
->>>>>>> b2a3db57
-		}
-
-		settings.DatabaseName = aws.String(d.Get("database_name").(string))
-
-		request.RedshiftSettings = settings
+			expandTopLevelConnectionInfo(d, input)
+		}
 	case engineNameS3:
 		input.S3Settings = expandS3Settings(d.Get("s3_settings").([]interface{})[0].(map[string]interface{}))
 	default:
-<<<<<<< HEAD
-		expandTopLevelConnectionInfo(request, d)
-=======
-		input.Password = aws.String(d.Get("password").(string))
-		input.Port = aws.Int64(int64(d.Get("port").(int)))
-		input.ServerName = aws.String(d.Get("server_name").(string))
-		input.Username = aws.String(d.Get("username").(string))
-
-		if v, ok := d.GetOk("database_name"); ok {
-			input.DatabaseName = aws.String(v.(string))
-		}
->>>>>>> b2a3db57
+		expandTopLevelConnectionInfo(d, input)
 	}
 
 	log.Printf("[DEBUG] Creating DMS Endpoint: %s", input)
@@ -915,11 +872,7 @@
 					input.EngineName = aws.String(engineName)
 
 					// Update connection info in top-level namespace as well
-					input.Username = aws.String(d.Get("username").(string))
-					input.Password = aws.String(d.Get("password").(string))
-					input.ServerName = aws.String(d.Get("server_name").(string))
-					input.Port = aws.Int64(int64(d.Get("port").(int)))
-					input.DatabaseName = aws.String(d.Get("database_name").(string))
+					expandTopLevelConnectionInfoModify(d, input)
 				}
 			}
 		case engineNameDynamoDB:
@@ -975,15 +928,7 @@
 				input.EngineName = aws.String(engineName)
 
 				// Update connection info in top-level namespace as well
-<<<<<<< HEAD
-				expandTopLevelConnectionInfoModify(request, d)
-=======
-				input.Username = aws.String(d.Get("username").(string))
-				input.Password = aws.String(d.Get("password").(string))
-				input.ServerName = aws.String(d.Get("server_name").(string))
-				input.Port = aws.Int64(int64(d.Get("port").(int)))
-				input.DatabaseName = aws.String(d.Get("database_name").(string))
->>>>>>> b2a3db57
+				expandTopLevelConnectionInfoModify(d, input)
 			}
 		case engineNameOracle:
 			if d.HasChanges(
@@ -1006,11 +951,7 @@
 					input.EngineName = aws.String(engineName) // Must be included (should be 'oracle')
 
 					// Update connection info in top-level namespace as well
-					input.Username = aws.String(d.Get("username").(string))
-					input.Password = aws.String(d.Get("password").(string))
-					input.ServerName = aws.String(d.Get("server_name").(string))
-					input.Port = aws.Int64(int64(d.Get("port").(int)))
-					input.DatabaseName = aws.String(d.Get("database_name").(string))
+					expandTopLevelConnectionInfoModify(d, input)
 				}
 			}
 		case engineNamePostgres:
@@ -1034,11 +975,31 @@
 					input.EngineName = aws.String(engineName) // Must be included (should be 'postgres')
 
 					// Update connection info in top-level namespace as well
-					input.Username = aws.String(d.Get("username").(string))
-					input.Password = aws.String(d.Get("password").(string))
-					input.ServerName = aws.String(d.Get("server_name").(string))
-					input.Port = aws.Int64(int64(d.Get("port").(int)))
-					input.DatabaseName = aws.String(d.Get("database_name").(string))
+					expandTopLevelConnectionInfoModify(d, input)
+				}
+			}
+		case engineNameRedshift:
+			if d.HasChanges(
+				"username", "password", "server_name", "port", "database_name", "secrets_manager_access_role_arn",
+				"secrets_manager_arn") {
+				if _, ok := d.GetOk("secrets_manager_arn"); ok {
+					input.RedshiftSettings = &dms.RedshiftSettings{
+						DatabaseName:                aws.String(d.Get("database_name").(string)),
+						SecretsManagerAccessRoleArn: aws.String(d.Get("secrets_manager_access_role_arn").(string)),
+						SecretsManagerSecretId:      aws.String(d.Get("secrets_manager_arn").(string)),
+					}
+				} else {
+					input.RedshiftSettings = &dms.RedshiftSettings{
+						Username:     aws.String(d.Get("username").(string)),
+						Password:     aws.String(d.Get("password").(string)),
+						ServerName:   aws.String(d.Get("server_name").(string)),
+						Port:         aws.Int64(int64(d.Get("port").(int))),
+						DatabaseName: aws.String(d.Get("database_name").(string)),
+					}
+					input.EngineName = aws.String(engineName) // Must be included (should be 'redshift')
+
+					// Update connection info in top-level namespace as well
+					expandTopLevelConnectionInfoModify(d, input)
 				}
 			}
 		case engineNameSQLServer:
@@ -1062,11 +1023,7 @@
 					input.EngineName = aws.String(engineName) // Must be included (should be 'postgres')
 
 					// Update connection info in top-level namespace as well
-					input.Username = aws.String(d.Get("username").(string))
-					input.Password = aws.String(d.Get("password").(string))
-					input.ServerName = aws.String(d.Get("server_name").(string))
-					input.Port = aws.Int64(int64(d.Get("port").(int)))
-					input.DatabaseName = aws.String(d.Get("database_name").(string))
+					expandTopLevelConnectionInfoModify(d, input)
 				}
 			}
 		case engineNameS3:
@@ -1079,38 +1036,8 @@
 				input.DatabaseName = aws.String(d.Get("database_name").(string))
 			}
 
-<<<<<<< HEAD
-				// Update connection info in top-level namespace as well
-				expandTopLevelConnectionInfoModify(request, d)
-			}
-			hasChanges = true
-		}
-	case engineNameRedshift:
-		if d.HasChanges(
-			"username", "password", "server_name", "port", "database_name", "secrets_manager_access_role_arn",
-			"secrets_manager_arn") {
-			if _, ok := d.GetOk("secrets_manager_arn"); ok {
-				request.RedshiftSettings = &dms.RedshiftSettings{
-					DatabaseName:                aws.String(d.Get("database_name").(string)),
-					SecretsManagerAccessRoleArn: aws.String(d.Get("secrets_manager_access_role_arn").(string)),
-					SecretsManagerSecretId:      aws.String(d.Get("secrets_manager_arn").(string)),
-				}
-			} else {
-				request.RedshiftSettings = &dms.RedshiftSettings{
-					Username:     aws.String(d.Get("username").(string)),
-					Password:     aws.String(d.Get("password").(string)),
-					ServerName:   aws.String(d.Get("server_name").(string)),
-					Port:         aws.Int64(int64(d.Get("port").(int))),
-					DatabaseName: aws.String(d.Get("database_name").(string)),
-				}
-				request.EngineName = aws.String(d.Get("engine_name").(string)) // Must be included (should be 'redshift')
-
-				// Update connection info in top-level namespace as well
-				expandTopLevelConnectionInfoModify(request, d)
-=======
 			if d.HasChange("password") {
 				input.Password = aws.String(d.Get("password").(string))
->>>>>>> b2a3db57
 			}
 
 			if d.HasChange("port") {
@@ -1217,10 +1144,7 @@
 			d.Set("secrets_manager_access_role_arn", endpoint.MySQLSettings.SecretsManagerAccessRoleArn)
 			d.Set("secrets_manager_arn", endpoint.MySQLSettings.SecretsManagerSecretId)
 		} else {
-			d.Set("username", endpoint.Username)
-			d.Set("server_name", endpoint.ServerName)
-			d.Set("port", endpoint.Port)
-			d.Set("database_name", endpoint.DatabaseName)
+			flattenTopLevelConnectionInfo(d, endpoint)
 		}
 	case engineNameDynamoDB:
 		if endpoint.DynamoDbSettings != nil {
@@ -1255,7 +1179,7 @@
 			d.Set("port", endpoint.MongoDbSettings.Port)
 			d.Set("database_name", endpoint.MongoDbSettings.DatabaseName)
 		} else {
-			flattenTopLevelConnectionInfo(endpoint, d)
+			flattenTopLevelConnectionInfo(d, endpoint)
 		}
 		if err := d.Set("mongodb_settings", flattenMongoDBSettings(endpoint.MongoDbSettings)); err != nil {
 			return fmt.Errorf("Error setting mongodb_settings for DMS: %s", err)
@@ -1269,7 +1193,7 @@
 			d.Set("secrets_manager_access_role_arn", endpoint.OracleSettings.SecretsManagerAccessRoleArn)
 			d.Set("secrets_manager_arn", endpoint.OracleSettings.SecretsManagerSecretId)
 		} else {
-			flattenTopLevelConnectionInfo(endpoint, d)
+			flattenTopLevelConnectionInfo(d, endpoint)
 		}
 	case engineNamePostgres:
 		if endpoint.PostgreSQLSettings != nil {
@@ -1280,7 +1204,7 @@
 			d.Set("secrets_manager_access_role_arn", endpoint.PostgreSQLSettings.SecretsManagerAccessRoleArn)
 			d.Set("secrets_manager_arn", endpoint.PostgreSQLSettings.SecretsManagerSecretId)
 		} else {
-			flattenTopLevelConnectionInfo(endpoint, d)
+			flattenTopLevelConnectionInfo(d, endpoint)
 		}
 	case engineNameRedshift:
 		if endpoint.RedshiftSettings != nil {
@@ -1291,7 +1215,7 @@
 			d.Set("secrets_manager_access_role_arn", endpoint.RedshiftSettings.SecretsManagerAccessRoleArn)
 			d.Set("secrets_manager_arn", endpoint.RedshiftSettings.SecretsManagerSecretId)
 		} else {
-			flattenTopLevelConnectionInfo(endpoint, d)
+			flattenTopLevelConnectionInfo(d, endpoint)
 		}
 	case engineNameSQLServer:
 		if endpoint.MicrosoftSQLServerSettings != nil {
@@ -1302,18 +1226,18 @@
 			d.Set("secrets_manager_access_role_arn", endpoint.MicrosoftSQLServerSettings.SecretsManagerAccessRoleArn)
 			d.Set("secrets_manager_arn", endpoint.MicrosoftSQLServerSettings.SecretsManagerSecretId)
 		} else {
-			d.Set("username", endpoint.Username)
-			d.Set("server_name", endpoint.ServerName)
-			d.Set("port", endpoint.Port)
-			d.Set("database_name", endpoint.DatabaseName)
+			flattenTopLevelConnectionInfo(d, endpoint)
 		}
 	case engineNameS3:
 		if err := d.Set("s3_settings", flattenS3Settings(endpoint.S3Settings)); err != nil {
 			return fmt.Errorf("Error setting s3_settings for DMS: %s", err)
 		}
 	default:
-		flattenTopLevelConnectionInfo(endpoint, d)
+		d.Set("database_name", endpoint.DatabaseName)
 		d.Set("extra_connection_attributes", endpoint.ExtraConnectionAttributes)
+		d.Set("port", endpoint.Port)
+		d.Set("server_name", endpoint.ServerName)
+		d.Set("username", endpoint.Username)
 	}
 
 	d.Set("kms_key_arn", endpoint.KmsKeyId)
@@ -1932,33 +1856,29 @@
 	return s
 }
 
-// expandTopLevelConnectionInfo accepts pointer form dms.CreateEndpointInput
-// and directly sets top level Connection-related values common for all engines
-func expandTopLevelConnectionInfo(request *dms.CreateEndpointInput, d *schema.ResourceData) {
-	request.Username = aws.String(d.Get("username").(string))
-	request.Password = aws.String(d.Get("password").(string))
-	request.ServerName = aws.String(d.Get("server_name").(string))
-	request.Port = aws.Int64(int64(d.Get("port").(int)))
+func expandTopLevelConnectionInfo(d *schema.ResourceData, input *dms.CreateEndpointInput) {
+	input.Username = aws.String(d.Get("username").(string))
+	input.Password = aws.String(d.Get("password").(string))
+	input.ServerName = aws.String(d.Get("server_name").(string))
+	input.Port = aws.Int64(int64(d.Get("port").(int)))
 
 	if v, ok := d.GetOk("database_name"); ok {
-		request.DatabaseName = aws.String(v.(string))
-	}
-}
-
-// expandTopLevelConnectionInfoModify accepts pointer form dms.ModifyEndpointInput
-// and directly sets top level Connection-related values common for all engines
-func expandTopLevelConnectionInfoModify(request *dms.ModifyEndpointInput, d *schema.ResourceData) {
-	request.Username = aws.String(d.Get("username").(string))
-	request.Password = aws.String(d.Get("password").(string))
-	request.ServerName = aws.String(d.Get("server_name").(string))
-	request.Port = aws.Int64(int64(d.Get("port").(int)))
+		input.DatabaseName = aws.String(v.(string))
+	}
+}
+
+func expandTopLevelConnectionInfoModify(d *schema.ResourceData, input *dms.ModifyEndpointInput) {
+	input.Username = aws.String(d.Get("username").(string))
+	input.Password = aws.String(d.Get("password").(string))
+	input.ServerName = aws.String(d.Get("server_name").(string))
+	input.Port = aws.Int64(int64(d.Get("port").(int)))
 
 	if v, ok := d.GetOk("database_name"); ok {
-		request.DatabaseName = aws.String(v.(string))
-	}
-}
-
-func flattenTopLevelConnectionInfo(endpoint *dms.Endpoint, d *schema.ResourceData) {
+		input.DatabaseName = aws.String(v.(string))
+	}
+}
+
+func flattenTopLevelConnectionInfo(d *schema.ResourceData, endpoint *dms.Endpoint) {
 	d.Set("username", endpoint.Username)
 	d.Set("server_name", endpoint.ServerName)
 	d.Set("port", endpoint.Port)
